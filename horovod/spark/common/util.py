# Copyright 2019 Uber Technologies, Inc. All Rights Reserved.
#
# Licensed under the Apache License, Version 2.0 (the "License");
# you may not use this file except in compliance with the License.
# You may obtain a copy of the License at
#
#     http://www.apache.org/licenses/LICENSE-2.0
#
# Unless required by applicable law or agreed to in writing, software
# distributed under the License is distributed on an "AS IS" BASIS,
# WITHOUT WARRANTIES OR CONDITIONS OF ANY KIND, either express or implied.
# See the License for the specific language governing permissions and
# limitations under the License.
# ==============================================================================

import horovod.spark.common._namedtuple_fix

import os

from distutils.version import LooseVersion

import pyarrow as pa
import pyarrow.parquet as pq
import numpy as np

from petastorm.fs_utils import get_filesystem_and_path_or_paths
from petastorm.spark import make_spark_converter

import pyspark
import pyspark.sql.functions as f
from pyspark.ml.linalg import DenseVector, SparseVector, Vector, VectorUDT
from pyspark.sql.types import ArrayType, BinaryType, BooleanType, FloatType, DoubleType, \
    IntegerType, LongType, StringType
try:
    # Spark 3.0 moved to a pandas submodule
    from pyspark.sql.pandas.types import from_arrow_type
except ImportError:
    from pyspark.sql.types import from_arrow_type

<<<<<<< HEAD
from horovod.run.common.util import codec, host_hash as hh
from horovod.spark.common import constants
=======
from horovod.runner.common.util import codec, host_hash as hh
from horovod.spark.common import cache, constants

_training_cache = cache.TrainingDataCache()
>>>>>>> 66ce7d64


def host_hash(salt=None):
    """
    Computes this host's host hash by invoking horovod.runner.common.util.host_hash.host_hash.

    Consider environment variable CONTAINER_ID which is present when running Spark via YARN.
    A YARN container does not share memory with other containers on the same host,
    so it must be considered a `host` in the sense of the `host_hash`.

    :param salt: extra information to include in the hash, ignores Falsy values
    :return: host hash
    """
    # turn salt into an array of a single string if given
    salt = [str(salt)] if salt else []

    # We would violate resource allocation if we run all tasks of a host in one container.
    # See [issues 1497](https://github.com/horovod/horovod/issues/1497) for details.
    container = os.environ.get("CONTAINER_ID")
    if container is not None:
        salt.append(container)

    return hh.host_hash(salt='-'.join(salt))


def data_type_to_str(dtype):
    if dtype == VectorUDT or dtype == SparseVector or dtype == DenseVector:
        return 'Vector'
    elif dtype == IntegerType:
        return 'Int'
    elif dtype == StringType:
        return 'String'
    elif dtype == FloatType:
        return 'Float'
    elif dtype == BinaryType:
        return 'Binary'
    elif dtype == DoubleType:
        return 'Double'
    elif dtype == LongType:
        return 'Long'
    elif dtype == BooleanType:
        return 'Boolean'
    else:
        raise ValueError('Unrecognized data type: {}'.format(dtype))


def numpy_type_to_str(dtype):
    if dtype == np.int32:
        return 'Int'
    elif dtype == np.float32:
        return 'Float'
    elif dtype == np.uint8:
        return 'Binary'
    elif dtype == np.float64:
        return 'Double'
    elif dtype == np.int64:
        return 'Long'
    elif dtype == np.bool:
        return 'Boolean'
    else:
        raise ValueError('Cannot convert numpy data type to Spark string: {}'.format(dtype))


def spark_scalar_to_python_type(dtype):
    if dtype == IntegerType:
        return int
    elif dtype == StringType:
        return str
    elif dtype == FloatType:
        return float
    elif dtype == DoubleType:
        return float
    elif dtype == LongType:
        return int
    elif dtype == BooleanType:
        return bool
    elif dtype == BinaryType:
        return bytes
    else:
        raise ValueError('cannot convert Spark data Type {} to native python type'.format(dtype))


def pyarrow_to_spark_data_type(dtype):
    # PySpark will interpret list types as Arrays, but for ML applications we want to default to
    # treating these as DenseVectors.
    if pa.types.is_list(dtype):
        return DenseVector
    return type(from_arrow_type(dtype))


def data_type_to_numpy(dtype):
    if dtype == VectorUDT or dtype == SparseVector or dtype == DenseVector:
        return np.float64
    elif dtype == ArrayType:
        return np.float64
    elif dtype == IntegerType:
        return np.int32
    elif dtype == StringType:
        return np.uint8
    elif dtype == FloatType:
        return np.float32
    elif dtype == BinaryType:
        return np.uint8
    elif dtype == DoubleType:
        return np.float64
    elif dtype == LongType:
        return np.int64
    elif dtype == BooleanType:
        return np.bool
    else:
        raise ValueError('Unrecognized data type: {}'.format(dtype))


def check_shape_compatibility(metadata, feature_columns, label_columns,
                              input_shapes=None, output_shapes=None):
    # Check for model and input type incompatibility. Columns must have the same size
    # (total number of elements) of the corresponding inputs.
    feature_count = len(feature_columns)
    if input_shapes is not None:
        if feature_count != len(input_shapes):
            raise ValueError('Feature column count {features} must equal '
                             'model inputs count {inputs}'
                             .format(features=feature_count, inputs=len(input_shapes)))

        for idx, col, input_shape in zip(range(feature_count), feature_columns, input_shapes):
            col_size = metadata[col]['shape']
            if col_size is None:
                # When training directly on Parquet, we do not compute shape metadata
                continue

            input_size = abs(np.prod(input_shape))
            if col_size != input_size:
                raise ValueError(
                    'Feature column \'{col}\' with size {feature} must equal that of the '
                    'model input at index {idx} with size {input}'
                    .format(col=col, feature=col_size, idx=idx, input=input_size))

    if output_shapes is not None:
        label_count = len(label_columns)
        if label_count != len(output_shapes):
            raise ValueError('Label column count {labels} must equal '
                             'model outputs count {outputs}'
                             .format(labels=label_count, outputs=len(output_shapes)))

        for idx, col, output_shape in zip(range(label_count), label_columns, output_shapes):
            col_size = metadata[col]['shape']
            if col_size is None:
                # When training directly on Parquet, we do not compute shape metadata
                continue

            output_size = abs(np.prod(output_shape))
            if col_size != output_size:
                raise ValueError('Label column \'{col}\' with size {label} must equal that of the '
                                 'model output at index {idx} with size {output}'
                                 .format(col=col, label=col_size, idx=idx, output=output_size))


def _get_col_info(df):
    """
    Infer the type and shape of all the columns.

    NOTE: This function processes the entire DataFrame, and can therefore be very expensive to run.

    TODO(travis): Only run this if user sets compress_sparse param, otherwise convert all to Array.
    """

    def get_meta(row):
        row_dict = row.asDict()
        row_schema = []
        for col_name, data_col in row_dict.items():
            dtype = type(data_col)
            if isinstance(data_col, DenseVector):
                # shape and size of dense vector are the same
                shape = size = data_col.array.shape[0]
            elif isinstance(data_col, SparseVector):
                # shape is the total size of vector
                shape = data_col.size
                # size is the number of nonzero elements in the sparse vector
                size = data_col.indices.shape[0]
            elif isinstance(data_col, list):
                shape = size = len(data_col)
            else:
                shape = size = 1
            row_schema.append((col_name, ({dtype}, {shape}, {size})))
        return row_schema

    def merge(x, y):
        x_dtypes, x_shapes, x_sizes = x
        y_dtypes, y_shapes, y_sizes = y
        dtypes = x_dtypes | y_dtypes
        shapes = x_shapes | y_shapes
        sizes = x_sizes | y_sizes
        return dtypes, {min(shapes), max(shapes)}, {min(sizes), max(sizes)}

    raw_col_info_list = df.rdd.flatMap(get_meta).reduceByKey(merge).collect()

    all_col_types = {}
    col_shapes = {}
    col_max_sizes = {}

    for col_info in raw_col_info_list:
        col_name, col_meta = col_info
        dtypes, shapes, sizes = col_meta

        all_col_types[col_name] = dtypes
        col_shapes[col_name] = shapes
        col_max_sizes[col_name] = sizes

    for col in df.schema.names:
        # All rows in every column must have the same shape
        shape_set = col_shapes[col]
        if len(shape_set) != 1:
            raise ValueError(
                'Column {col} does not have uniform shape. '
                'shape set: {shapes_set}'.format(col=col, shapes_set=shape_set))
        col_shapes[col] = shape_set.pop()

        # All rows in every column must have the same size unless they have SparseVectors
        sizes = col_max_sizes[col]
        if len(sizes) > 1 and not (SparseVector in all_col_types[col]):
            raise ValueError(
                'Rows of column {col} have varying sizes. This is only allowed if datatype is '
                'SparseVector or a mix of Sparse and DenseVector.'.format(col=col))
        col_max_sizes[col] = max(sizes)

    return all_col_types, col_shapes, col_max_sizes


def _get_metadata(df):
    """
    Infer the type and shape of all the columns and determines if what intermediate format they
    need to be converted to in case they are a vector.

    Example return value:
    {
    'col1': {
        'dtype': <type 'float'>,
        'intermediate_format': 'nochange',
        'max_size': 1,
        'shape': 1
        },
     'col2': {
        'dtype': <type 'float'>,
        'intermediate_format': 'nochange',
        'max_size': 1,
        'shape': 1
        },
     'col3': {
        'dtype': <class 'pyspark.ml.linalg.SparseVector'>,
        'intermediate_format': 'custom_sparse_format',
        'max_size': 37,
        'shape': 56
        }
    }
    """
    all_col_types, col_shapes, col_max_sizes = _get_col_info(df)

    metadata = dict()
    for field in df.schema.fields:
        col = field.name
        col_types = all_col_types[col].copy()

        if DenseVector in col_types:
            # If a col has DenseVector type (whether it is mixed sparse and dense vector or just
            # DenseVector), convert all of the values to dense vector
            is_sparse_vector_only = False
            spark_data_type = DenseVector
            convert_to_target = constants.ARRAY
        elif SparseVector in col_types:
            # If a col has only sparse vectors, convert all the data into custom dense vectors
            is_sparse_vector_only = True
            spark_data_type = SparseVector
            convert_to_target = constants.CUSTOM_SPARSE
        else:
            is_sparse_vector_only = False
            spark_data_type = type(field.dataType)
            convert_to_target = constants.NOCHANGE

        # Explanation of the fields in metadata
        #     dtype:
        #
        #     spark_data_type:
        #         The spark data type from dataframe schema: type(field.dataType). If column has
        #         mixed SparseVector and DenseVector we categorize it as DenseVector.
        #
        #     is_sparse_vector_only:
        #         If all the rows in the column were sparse vectors.
        #
        #     shape:
        #         Determines the shape of the data in the spark dataframe. It is useful for sparse
        #         vectors.
        #
        #     intermediate_format:
        #         Specifies if the column need to be converted to a different format so that
        #         petastorm can read it. It can be one of ARRAY, CUSTOM_SPARSE, or NOCHANGE. It is
        #         required because petastorm cannot read DenseVector and SparseVectors. We need to
        #         identify these types and convert them to petastorm compatible type of array.

        metadata[col] = {'spark_data_type': spark_data_type,
                         'is_sparse_vector_only': is_sparse_vector_only,
                         'shape': col_shapes[col],
                         'intermediate_format': convert_to_target,
                         'max_size': col_max_sizes[col]}

    return metadata


def to_petastorm_fn(schema_cols, metadata):
    ARRAY = constants.ARRAY
    CUSTOM_SPARSE = constants.CUSTOM_SPARSE

    # Convert Spark Vectors into arrays so Petastorm can read them
    def to_petastorm(row):
        import numpy as np
        from pyspark import Row

        converted = {}
        for col in schema_cols:
            col_data = row[col]
            if isinstance(col_data, Vector):
                intermediate_format = metadata[col]['intermediate_format'] if metadata else ARRAY
                if intermediate_format == ARRAY:
                    converted[col] = col_data.toArray().tolist()
                elif intermediate_format == CUSTOM_SPARSE:
                    # Currently petastorm does not support reading pyspark sparse vector. We put
                    # the indices and values into one array. when consuming the data, we re-create
                    # the vector from this format.
                    size = len(col_data.indices)
                    padding_zeros = 2 * (metadata[col]['max_size'] - len(col_data.indices))

                    converted[col] = np.concatenate(
                        (np.array([size]), col_data.indices, col_data.values,
                         np.zeros(padding_zeros))).tolist()

        if converted:
            row = row.asDict().copy()
            row.update(converted)
        return Row(**row)

    return to_petastorm


def _has_vector_column(df):
    for field in df.schema.fields:
        if isinstance(field.dataType, VectorUDT):
            return True
    return False


def _get_dataset_info(dataset, dataset_id, path):
    total_rows = 0
    total_byte_size = 0
    for piece in dataset.pieces:
        metadata = piece.get_metadata()
        total_rows += metadata.num_rows
        for row_group_index in range(metadata.num_row_groups):
            row_group = metadata.row_group(row_group_index)
            total_byte_size += row_group.total_byte_size

    if total_rows == 0:
        raise ValueError('No rows found in {} dataset: {}'.format(dataset_id, path))

    if total_byte_size == 0:
        raise ValueError('No data found in {} dataset: {}'.format(dataset_id, path))

    if total_rows > total_byte_size:
        raise ValueError('Found {} bytes in {} rows; {} dataset may be corrupted.'
                         .format(total_byte_size, total_rows, dataset_id))

    return total_rows, total_byte_size


def _save_meta_to_fs(fs, path, schema, rows, total_byte_size):
    with fs.open(path, 'wb') as train_meta_file:
        serialized_content = codec.dumps_base64(dict(schema=schema,
                                                     rows=rows,
                                                     total_byte_size=total_byte_size))
        train_meta_file.write(serialized_content.encode('utf-8'))


def _load_metadata_from_fs(fs, path):
    with fs.open(path, 'rb') as train_meta_file:
        meta = train_meta_file.read()
        meta = codec.loads_base64(meta.decode())
        data_schema = meta['schema']
        rows = meta['rows']
        total_byte_size = meta['total_byte_size']

    return data_schema, rows, total_byte_size


def get_parquet_dataset(spark_data):
    filesystem, dataset_path_or_paths = get_filesystem_and_path_or_paths(
        spark_data.file_urls, constants.PETASTORM_HDFS_DRIVER)
    return pq.ParquetDataset(dataset_path_or_paths, filesystem=filesystem, validate_schema=True), dataset_path_or_paths


def get_dataset_row_count_and_total_bytes(spark_data, name):
    dataset, dataset_path_or_paths = get_parquet_dataset(spark_data)
    return _get_dataset_info(dataset, name, dataset_path_or_paths)


def get_dataset_metadata(spark_data, feature_columns, label_columns, sample_weight_col):
    dataset, _ = get_parquet_dataset(spark_data)
    dataset_schema = dataset.schema.to_arrow_schema()

    schema_cols = feature_columns + label_columns
    if sample_weight_col:
        schema_cols.append(sample_weight_col)

    metadata = {}
    for col in schema_cols:
        col_schema = dataset_schema.field_by_name(col)
        col_info = {
            'spark_data_type': pyarrow_to_spark_data_type(col_schema.type),
            'is_sparse_vector_only': False,
            'shape': None,  # Only used by SparseVector columns
            'intermediate_format': constants.NOCHANGE,
            'max_size': None  # Only used by SparseVector columns
        }
        metadata[col] = col_info

    return metadata


def _train_val_split(df, validation):
    train_df = df
    val_df = None

    if isinstance(validation, float) and validation > 0:
        train_df, val_df = train_df.randomSplit([1.0 - validation, validation])
    elif isinstance(validation, str):
        dtype = [field.dataType for field in df.schema.fields if field.name == validation][0]
        bool_dtype = isinstance(dtype, BooleanType)
        val_df = train_df.filter(
            f.col(validation) if bool_dtype else f.col(validation) > 0).drop(validation)
        train_df = train_df.filter(
            ~f.col(validation) if bool_dtype else f.col(validation) == 0).drop(validation)
    elif validation:
        raise ValueError('Unrecognized validation type: {}'.format(type(validation)))

    return train_df, val_df


def check_validation(validation, df=None):
    if validation:
        if isinstance(validation, float):
            if validation < 0 or validation >= 1:
                raise ValueError('Validation split {} must be in the range: [0, 1)'
                                 .format(validation))
        elif isinstance(validation, str):
            if df is not None and validation not in df.columns:
                raise ValueError('Validation column {} does not exist in the DataFrame'
                                 .format(validation))
        else:
            raise ValueError('Param validation must be of type "float" or "str", found: {}'
                             .format(type(validation)))


def prepare_data(df, label_columns, feature_columns,
                 validation=None, sample_weight_col=None, compress_sparse=False):
    check_validation(validation, df=df)

    if not label_columns:
        raise ValueError('Parameter label_columns cannot be None or empty')

    for col in label_columns:
        if col not in df.columns:
            raise ValueError('Label column {} does not exist in the DataFrame'.format(col))

    if feature_columns is None:
        feature_columns = [col for col in df.columns if col not in set(label_columns)]
    else:
        for col in feature_columns:
            if col not in df.columns:
                raise ValueError('Feature column {} does not exist in the DataFrame'.format(col))

    metadata = None
    if LooseVersion(pyspark.__version__) < LooseVersion('3.0'):
        schema_cols = feature_columns + label_columns
        if sample_weight_col:
            schema_cols.append(sample_weight_col)
        if isinstance(validation, str):
            schema_cols.append(validation)
        df = df[schema_cols]

        if _has_vector_column(df):
            if compress_sparse:
                metadata = _get_metadata(df)
            to_petastorm = to_petastorm_fn(schema_cols, metadata)
            df = df.rdd.map(to_petastorm).toDF()
    else:
        if compress_sparse:
            raise ValueError('Sparse compression is not supported with Spark 3')

    train_df, val_df = _train_val_split(df, validation)
    train_data = make_spark_converter(train_df)
    val_data = make_spark_converter(val_df) if val_df else None

    if metadata is None:
        metadata = get_dataset_metadata(train_data, feature_columns, label_columns, sample_weight_col)

    return train_data, val_data, metadata


def to_list(var, length):
    if var is None:
        return None

    if not isinstance(var, list):
        var = [var]

    # If var has only one element, pad it to match the given length.
    if len(var) == 1:
        var = [var[0] for _ in range(length)]
    else:
        if len(var) != length:
            raise ValueError("loss_constructors and loss functions must be a "
                             "list with length that matches the length of "
                             "label_cols")

    return var<|MERGE_RESOLUTION|>--- conflicted
+++ resolved
@@ -37,15 +37,8 @@
 except ImportError:
     from pyspark.sql.types import from_arrow_type
 
-<<<<<<< HEAD
-from horovod.run.common.util import codec, host_hash as hh
+from horovod.runner.common.util import codec, host_hash as hh
 from horovod.spark.common import constants
-=======
-from horovod.runner.common.util import codec, host_hash as hh
-from horovod.spark.common import cache, constants
-
-_training_cache = cache.TrainingDataCache()
->>>>>>> 66ce7d64
 
 
 def host_hash(salt=None):
