// Copyright 2016 The TensorFlow Authors. All Rights Reserved.
// Modifications copyright (C) 2019 Uber Technologies, Inc.
// Modifications copyright Microsoft
// Modifications copyright (C) 2020, NVIDIA CORPORATION. All rights reserved.
//
// Licensed under the Apache License, Version 2.0 (the "License");
// you may not use this file except in compliance with the License.
// You may obtain a copy of the License at
//
//     http://www.apache.org/licenses/LICENSE-2.0
//
// Unless required by applicable law or agreed to in writing, software
// distributed under the License is distributed on an "AS IS" BASIS,
// WITHOUT WARRANTIES OR CONDITIONS OF ANY KIND, either express or implied.
// See the License for the specific language governing permissions and
// limitations under the License.
// =============================================================================

#include "message.h"

#include <iostream>

#include "wire/message_generated.h"

namespace horovod {
namespace common {

const std::string& DataType_Name(DataType value) {
  switch (value) {
    case HOROVOD_UINT8:
      static const std::string uint8("uint8");
      return uint8;
    case HOROVOD_INT8:
      static const std::string int8("int8");
      return int8;
    case HOROVOD_UINT16:
      static const std::string uint16("uint16");
      return uint16;
    case HOROVOD_INT16:
      static const std::string int16("int16");
      return int16;
    case HOROVOD_INT32:
      static const std::string int32("int32");
      return int32;
    case HOROVOD_INT64:
      static const std::string int64("int64");
      return int64;
    case HOROVOD_FLOAT16:
      static const std::string float16("float16");
      return float16;
    case HOROVOD_FLOAT32:
      static const std::string float32("float32");
      return float32;
    case HOROVOD_FLOAT64:
      static const std::string float64("float64");
      return float64;
    case HOROVOD_BOOL:
      static const std::string bool_("bool");
      return bool_;
    default:
      static const std::string unknown("<unknown>");
      return unknown;
  }
}

std::size_t DataType_Size(DataType value) {
  switch (value) {
    case HOROVOD_UINT8:
      return sizeof(u_int8_t);
    case HOROVOD_INT8:
      return sizeof(int8_t);
    case HOROVOD_UINT16:
      return sizeof(u_int16_t);
    case HOROVOD_INT16:
      return sizeof(int16_t);
    case HOROVOD_INT32:
      return sizeof(int32_t);
    case HOROVOD_INT64:
      return sizeof(int64_t);
    case HOROVOD_FLOAT16:
      return 2;
    case HOROVOD_FLOAT32:
      return sizeof(float);
    case HOROVOD_FLOAT64:
      return sizeof(double);
    case HOROVOD_BOOL:
      return sizeof(bool);
    default:
      throw std::logic_error("Type " + DataType_Name(value) +
                             " is not supported.");
  }
}

const std::string& Request::RequestType_Name(RequestType value) {
  switch (value) {
    case RequestType::ALLREDUCE:
      static const std::string allreduce("ALLREDUCE");
      return allreduce;
    case RequestType::ALLGATHER:
      static const std::string allgather("ALLGATHER");
      return allgather;
    case RequestType::BROADCAST:
      static const std::string broadcast("BROADCAST");
      return broadcast;
    case RequestType::JOIN:
      static const std::string join("JOIN");
      return join;
    case RequestType::ADASUM:
      static const std::string adasum("ADASUM");
      return adasum;
    case RequestType::ALLTOALL:
      static const std::string alltoall("ALLTOALL");
      return alltoall;
    default:
      static const std::string unknown("<unknown>");
      return unknown;
  }
}

int32_t Request::request_rank() const { return request_rank_; }

void Request::set_request_rank(int32_t value) { request_rank_ = value; }

Request::RequestType Request::request_type() const {
  return request_type_;
}

void Request::set_request_type(RequestType value) { request_type_ = value; }

DataType Request::tensor_type() const { return tensor_type_; }

void Request::set_tensor_type(DataType value) { tensor_type_ = value; }

const std::string& Request::tensor_name() const { return tensor_name_; }

void Request::set_tensor_name(const std::string& value) {
  tensor_name_ = value;
}

int32_t Request::root_rank() const { return root_rank_; }

void Request::set_root_rank(int32_t value) { root_rank_ = value; }

int32_t Request::device() const { return device_; }

void Request::set_device(int32_t value) { device_ = value; }

double Request::prescale_factor() const { return prescale_factor_; };

double Request::postscale_factor() const { return postscale_factor_; };

Communicator Request::communicator() const {return comm_; };

void Request::set_prescale_factor(const double prescale_factor) { prescale_factor_ = prescale_factor; };

void Request::set_postscale_factor(const double postscale_factor) { postscale_factor_ = postscale_factor; };

<<<<<<< HEAD
=======
int32_t Request::group_id() const { return group_id_; }

void Request::set_group_id(int32_t value) { group_id_ = value; }

>>>>>>> e2f7e68f
void Request::set_communicator(const Communicator comm){ comm_ = comm; };

const std::vector<int64_t>& Request::tensor_shape() const {
  return tensor_shape_;
}

void Request::set_tensor_shape(const std::vector<int64_t>& value) {
  tensor_shape_ = value;
}

void Request::add_tensor_shape(int64_t value) {
  tensor_shape_.push_back(value);
}

namespace {

void Request_ParseFromWire(Request& request,
                           const wire::Request* obj) {
  request.set_request_rank(obj->request_rank());
  request.set_request_type((Request::RequestType) obj->request_type());
  request.set_tensor_type((DataType) obj->tensor_type());
  request.set_tensor_name(obj->tensor_name()->str());
  request.set_root_rank(obj->root_rank());
  request.set_device(obj->device());
  request.set_tensor_shape(std::vector<int64_t>(obj->tensor_shape()->begin(),
                                                obj->tensor_shape()->end()));
  request.set_prescale_factor(obj->prescale_factor());
  request.set_postscale_factor(obj->postscale_factor());
  request.set_communicator(obj->communicator());
}

void Request_SerializeToWire(const Request& request,
                             flatbuffers::FlatBufferBuilder& builder,
                             flatbuffers::Offset<wire::Request>& obj) {
  // FlatBuffers must be built bottom-up.
  auto tensor_name_wire = builder.CreateString(request.tensor_name());
  auto tensor_shape_wire = builder.CreateVector(request.tensor_shape());

  wire::RequestBuilder request_builder(builder);
  request_builder.add_request_rank(request.request_rank());
  request_builder.add_request_type(
      (wire::RequestType) request.request_type());
  request_builder.add_tensor_type((wire::DataType) request.tensor_type());
  request_builder.add_tensor_name(tensor_name_wire);
  request_builder.add_root_rank(request.root_rank());
  request_builder.add_device(request.device());
  request_builder.add_tensor_shape(tensor_shape_wire);
  request_builder.add_prescale_factor(request.prescale_factor());
  request_builder.add_postscale_factor(request.postscale_factor());
  request_builder.add_communicator(request.communicator());
  obj = request_builder.Finish();
}

} // namespace

void Request::ParseFromBytes(Request& request, const uint8_t* input) {
  auto obj = flatbuffers::GetRoot<wire::Request>(input);
  Request_ParseFromWire(request, obj);
}

void Request::SerializeToString(const Request& request,
                                std::string& output) {
  flatbuffers::FlatBufferBuilder builder(1024);
  flatbuffers::Offset<wire::Request> obj;
  Request_SerializeToWire(request, builder, obj);
  builder.Finish(obj);

  uint8_t* buf = builder.GetBufferPointer();
  auto size = builder.GetSize();
  output = std::string((char*) buf, size);
}

const std::vector<Request>& RequestList::requests() const {
  return requests_;
}

void RequestList::set_requests(const std::vector<Request>& value) {
  requests_ = value;
}

bool RequestList::shutdown() const { return shutdown_; }

void RequestList::set_shutdown(bool value) { shutdown_ = value; }

void RequestList::add_request(const Request& value) {
  requests_.push_back(value);
}

void RequestList::emplace_request(Request&& value) {
  requests_.emplace_back(value);
}

void RequestList::ParseFromBytes(RequestList& request_list,
                                 const uint8_t* input) {
  auto obj = flatbuffers::GetRoot<wire::RequestList>(input);
  for (const auto& req_obj : *obj->requests()) {
    Request request;
    Request_ParseFromWire(request, req_obj);
    request_list.emplace_request(std::move(request));
  }
  request_list.set_shutdown(obj->shutdown());
}

void RequestList::SerializeToString(const RequestList& request_list,
                                    std::string& output) {
  // FlatBuffers must be built bottom-up.
  flatbuffers::FlatBufferBuilder builder(1024);
  std::vector<flatbuffers::Offset<wire::Request>> requests;
  requests.reserve(request_list.requests().size());
  for (const auto& req : request_list.requests()) {
    flatbuffers::Offset<wire::Request> req_obj;
    Request_SerializeToWire(req, builder, req_obj);
    requests.push_back(req_obj);
  }
  auto requests_wire = builder.CreateVector(requests);

  wire::RequestListBuilder request_list_builder(builder);
  request_list_builder.add_requests(requests_wire);
  request_list_builder.add_shutdown(request_list.shutdown());
  auto obj = request_list_builder.Finish();
  builder.Finish(obj);

  uint8_t* buf = builder.GetBufferPointer();
  auto size = builder.GetSize();
  output = std::string((char*) buf, size);
}

const std::string& Response::ResponseType_Name(ResponseType value) {
  switch (value) {
    case ResponseType::ALLREDUCE:
      static const std::string allreduce("ALLREDUCE");
      return allreduce;
    case ResponseType::ALLGATHER:
      static const std::string allgather("ALLGATHER");
      return allgather;
    case ResponseType::BROADCAST:
      static const std::string broadcast("BROADCAST");
      return broadcast;
    case ResponseType::JOIN:
      static const std::string join("JOIN");
      return join;
    case ResponseType::ADASUM:
      static const std::string adasum("ADASUM");
      return adasum;
    case ResponseType::ALLTOALL:
      static const std::string alltoall("ALLTOALL");
      return alltoall;
    case ResponseType::ERROR:
      static const std::string error("ERROR");
      return error;
    default:
      static const std::string unknown("<unknown>");
      return unknown;
  }
}

Response::ResponseType Response::response_type() const {
  return response_type_;
}

void Response::set_response_type(ResponseType value) {
  response_type_ = value;
}

const std::vector<std::string>& Response::tensor_names() const {
  return tensor_names_;
}

DataType Response::tensor_type() const { return tensor_type_; }

void Response::set_tensor_type(DataType value) { tensor_type_ = value; }

const std::string Response::tensor_names_string() const {
  std::string result;
  bool is_first_name = true;
  for (auto const& s : tensor_names_) {
    if (!is_first_name) {
      result += ", ";
    } else {
      is_first_name = false;
    }
    result += s;
  }
  return result;
}

void Response::set_tensor_names(const std::vector<std::string>& value) {
  tensor_names_ = value;
}

void Response::add_tensor_name(const std::string& value) {
  tensor_names_.push_back(value);
}

void Response::add_tensor_name(std::string&& value) {
  tensor_names_.push_back(std::move(value));
}

const std::string& Response::error_message() const { return error_message_; }

void Response::set_error_message(const std::string& value) {
  error_message_ = value;
}

const std::vector<int32_t>& Response::devices() const { return devices_; }

void Response::set_devices(const std::vector<int32_t>& value) {
  devices_ = value;
}

void Response::add_device(int32_t value) { devices_.push_back(value); }

const std::vector<int64_t>& Response::tensor_sizes() const {
  return tensor_sizes_;
}

void Response::set_tensor_sizes(const std::vector<int64_t>& value) {
  tensor_sizes_ = value;
}

void Response::add_tensor_size(int64_t value) {
  tensor_sizes_.push_back(value);
}

void Response::add_allgather_response(const Response& response) {
  assert(response_type() == Response::ResponseType::ALLGATHER);
  assert(response.tensor_names().size() == 1);
  assert(response.devices() == devices());
  add_tensor_name(response.tensor_names()[0]);
  for (auto size : response.tensor_sizes()) {
    add_tensor_size(size);
  }
}

double Response::prescale_factor() const { return prescale_factor_; };

double Response::postscale_factor() const { return postscale_factor_; };

void Response::set_prescale_factor(const double prescale_factor) { prescale_factor_ = prescale_factor; };

void Response::set_postscale_factor(const double postscale_factor) { postscale_factor_ = postscale_factor; };

void Response_ParseFromWire(Response& response,
                            const wire::Response* obj) {
  response.set_response_type((Response::ResponseType) obj->response_type());
  for (const auto& tensor_name_obj : *obj->tensor_names()) {
    response.add_tensor_name(tensor_name_obj->str());
  }
  response.set_tensor_type((DataType) obj->tensor_type());
  response.set_error_message(obj->error_message()->str());
  response.set_devices(
      std::vector<int32_t>(obj->devices()->begin(), obj->devices()->end()));
  response.set_tensor_sizes(std::vector<int64_t>(obj->tensor_sizes()->begin(),
                                                 obj->tensor_sizes()->end()));
  response.set_prescale_factor(obj->prescale_factor());
  response.set_postscale_factor(obj->postscale_factor());
}

void Response::ParseFromBytes(Response& response, const uint8_t* input) {
  auto obj = flatbuffers::GetRoot<wire::Response>(input);
  Response_ParseFromWire(response, obj);
}

void Response_SerializeToWire(const Response& response,
                              flatbuffers::FlatBufferBuilder& builder,
                              flatbuffers::Offset<wire::Response>& obj) {
  // FlatBuffers must be built bottom-up.
  auto tensor_names_wire =
      builder.CreateVectorOfStrings(response.tensor_names());
  auto error_message_wire = builder.CreateString(response.error_message());
  auto devices_wire = builder.CreateVector(response.devices());
  auto tensor_sizes_wire = builder.CreateVector(response.tensor_sizes());

  wire::ResponseBuilder response_builder(builder);
  response_builder.add_response_type(
      (wire::ResponseType) response.response_type());
  response_builder.add_tensor_names(tensor_names_wire);
  response_builder.add_tensor_type(
      (wire::DataType) response.tensor_type());
  response_builder.add_error_message(error_message_wire);
  response_builder.add_devices(devices_wire);
  response_builder.add_tensor_sizes(tensor_sizes_wire);
  response_builder.add_prescale_factor(response.prescale_factor());
  response_builder.add_postscale_factor(response.postscale_factor());
  obj = response_builder.Finish();
}

void Response::SerializeToString(const Response& response,
                                 std::string& output) {
  flatbuffers::FlatBufferBuilder builder(1024);
  flatbuffers::Offset<wire::Response> obj;
  Response_SerializeToWire(response, builder, obj);
  builder.Finish(obj);

  uint8_t* buf = builder.GetBufferPointer();
  auto size = builder.GetSize();
  output = std::string((char*) buf, size);
}

const std::vector<Response>& ResponseList::responses() const {
  return responses_;
}

void ResponseList::set_responses(const std::vector<Response>& value) {
  responses_ = value;
}

bool ResponseList::shutdown() const { return shutdown_; }

void ResponseList::set_shutdown(bool value) { shutdown_ = value; }

void ResponseList::add_response(const Response& value) {
  responses_.push_back(value);
}

void ResponseList::add_response(Response&& value) {
  responses_.push_back(std::move(value));
}

void ResponseList::emplace_response(Response&& value) {
  responses_.emplace_back(value);
}

void ResponseList::ParseFromBytes(ResponseList& response_list,
                                  const uint8_t* input) {
  auto obj = flatbuffers::GetRoot<wire::ResponseList>(input);
  for (const auto& resp_obj : *obj->responses()) {
    Response response;
    Response_ParseFromWire(response, resp_obj);
    response_list.emplace_response(std::move(response));
  }
  response_list.set_shutdown(obj->shutdown());
}

void ResponseList::SerializeToString(const ResponseList& response_list,
                                     std::string& output) {
  // FlatBuffers must be built bottom-up.
  flatbuffers::FlatBufferBuilder builder(1024);
  std::vector<flatbuffers::Offset<wire::Response>> responses;
  responses.reserve(response_list.responses().size());
  for (const auto& resp : response_list.responses()) {
    flatbuffers::Offset<wire::Response> resp_obj;
    Response_SerializeToWire(resp, builder, resp_obj);
    responses.push_back(resp_obj);
  }
  auto responses_wire = builder.CreateVector(responses);

  wire::ResponseListBuilder response_list_builder(builder);
  response_list_builder.add_responses(responses_wire);
  response_list_builder.add_shutdown(response_list.shutdown());
  auto obj = response_list_builder.Finish();
  builder.Finish(obj);

  uint8_t* buf = builder.GetBufferPointer();
  auto size = builder.GetSize();
  output = std::string((char*) buf, size);
}

} // namespace common
} // namespace horovod<|MERGE_RESOLUTION|>--- conflicted
+++ resolved
@@ -155,13 +155,10 @@
 
 void Request::set_postscale_factor(const double postscale_factor) { postscale_factor_ = postscale_factor; };
 
-<<<<<<< HEAD
-=======
 int32_t Request::group_id() const { return group_id_; }
 
 void Request::set_group_id(int32_t value) { group_id_ = value; }
 
->>>>>>> e2f7e68f
 void Request::set_communicator(const Communicator comm){ comm_ = comm; };
 
 const std::vector<int64_t>& Request::tensor_shape() const {
