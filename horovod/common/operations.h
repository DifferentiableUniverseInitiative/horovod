// Copyright 2019 Uber Technologies, Inc. All Rights Reserved.
// Modifications copyright Microsoft
//
// Licensed under the Apache License, Version 2.0 (the "License");
// you may not use this file except in compliance with the License.
// You may obtain a copy of the License at
//
//     http://www.apache.org/licenses/LICENSE-2.0
//
// Unless required by applicable law or agreed to in writing, software
// distributed under the License is distributed on an "AS IS" BASIS,
// WITHOUT WARRANTIES OR CONDITIONS OF ANY KIND, either express or implied.
// See the License for the specific language governing permissions and
// limitations under the License.
// =============================================================================

#ifndef HOROVOD_OPERATIONS_H
#define HOROVOD_OPERATIONS_H

#include <functional>

#if HAVE_MPI
#define OMPI_SKIP_MPICXX
#include "mpi.h"
#endif

#include "common.h"

namespace horovod {
namespace common {

// Check that Horovod is initialized.
Status CheckInitialized();

enum ReduceOp {
    AVERAGE = 0, // This value should never appear past framework code, as
                 // averaging is taken care of there.
    SUM = 1,
    ADASUM = 2
};

extern "C" {

// C interface to initialize Horovod.
void horovod_init(const int *ranks, int nranks);

#if HAVE_MPI
// C interface to initialize Horovod with the given MPI communicator.
void horovod_init_comm(MPI_Comm comm);
#endif

// C interface to shut down Horovod.
void horovod_shutdown();

// C interface to get index of current Horovod process.
// Returns -1 if Horovod is not initialized.
int horovod_rank();

// C interface to get index of current Horovod process in the node it is on.
// Returns -1 if Horovod is not initialized.
int horovod_local_rank();

// C interface to return number of Horovod processes.
// Returns -1 if Horovod is not initialized.
int horovod_size();

// C interface to return number of Horovod processes in the node it is on.
// Returns -1 if Horovod is not initialized.
int horovod_local_size();

// C interface to return flag indicating whether MPI multi-threading is
// supported. Returns -1 if Horovod is not initialized.
int horovod_mpi_threads_supported();

// C interface to register group for allreduce grouping. Returns next
// available group id or -1 if Horovod is not initialized.
int horovod_register_group(int group_size, const char* group_name);

// C interface to return flag indicating whether MPI is enabled.
bool horovod_mpi_enabled();

// C interface to return flag indicating whether Horovod was compiled with MPI support.
bool horovod_mpi_built();

// C interface to return flag indicating whether Gloo is enabled.
bool horovod_gloo_enabled();

// C interface to return flag indicating whether Horovod was compiled with Gloo support.
bool horovod_gloo_built();

// C interface to return integer indicating whether Horovod was compiled with NCCL support.
// Returns NCCL_VERSION_CODE if NCCL is available, else returns 0.
int horovod_nccl_built();

// C interface to return flag indicating whether Horovod was compiled with DDL support.
bool horovod_ddl_built();

// C interface to return flag indicating whether Horovod was compiled with CCL support.
bool horovod_ccl_built();

// C interface to return flag indicating whether Horovod was compiled with CUDA support.
bool horovod_cuda_built();

// C interface to return flag indicating whether Horovod was compiled with ROCm support.
bool horovod_rocm_built();

// C interface to return value of the ReduceOp::AVERAGE enum field.
int horovod_reduce_op_average();

// C interface to return value of the ReduceOp::SUM enum field.
int horovod_reduce_op_sum();

// C interface to return value of the ReduceOp::ADASUM enum field.
int horovod_reduce_op_adasum();

}

Status EnqueueTensorAllreduce(std::shared_ptr<OpContext> context,
                              std::shared_ptr<Tensor> tensor,
                              std::shared_ptr<Tensor> output,
                              std::shared_ptr<ReadyEvent> ready_event,
                              const std::string name, const int device,
                              StatusCallback callback,
                              ReduceOp reduce_op = ReduceOp::SUM,
<<<<<<< HEAD
                              double prescale_factor = 1.0,
                              double postscale_factor = 1.0);
=======
                              const int group_id = NULL_GROUP_ID);
>>>>>>> cf8d91d5

Status EnqueueTensorAllgather(std::shared_ptr<OpContext> context,
                              std::shared_ptr<Tensor> tensor,
                              std::shared_ptr<ReadyEvent> ready_event,
                              const std::string name, const int device,
                              StatusCallback callback);

Status EnqueueTensorBroadcast(std::shared_ptr<OpContext> context,
                              std::shared_ptr<Tensor> tensor,
                              std::shared_ptr<Tensor> output, int root_rank,
                              std::shared_ptr<ReadyEvent> ready_event,
                              const std::string name, const int device,
                              StatusCallback callback);

Status EnqueueTensorAlltoall(std::shared_ptr<OpContext> context,
                             std::shared_ptr<Tensor> tensor,
                             std::shared_ptr<Tensor> splits,
                             std::shared_ptr<ReadyEvent> ready_event,
                             const std::string name, const int device,
                             StatusCallback callback);

Status EnqueueJoin(std::shared_ptr<OpContext> context,
                              std::shared_ptr<ReadyEvent> ready_event,
                              const std::string name, const int device,
                              StatusCallback callback);

} // namespace common
} // namespace horovod

#endif // HOROVOD_OPERATIONS_H<|MERGE_RESOLUTION|>--- conflicted
+++ resolved
@@ -122,12 +122,9 @@
                               const std::string name, const int device,
                               StatusCallback callback,
                               ReduceOp reduce_op = ReduceOp::SUM,
-<<<<<<< HEAD
                               double prescale_factor = 1.0,
-                              double postscale_factor = 1.0);
-=======
+                              double postscale_factor = 1.0,
                               const int group_id = NULL_GROUP_ID);
->>>>>>> cf8d91d5
 
 Status EnqueueTensorAllgather(std::shared_ptr<OpContext> context,
                               std::shared_ptr<Tensor> tensor,
