--- conflicted
+++ resolved
@@ -36,10 +36,7 @@
 from horovod.tensorflow.mpi_ops import nccl_built, ddl_built, ccl_built, cuda_built, rocm_built
 from horovod.tensorflow.mpi_ops import Average, Sum, Adasum
 from horovod.tensorflow.mpi_ops import handle_average_backwards_compatibility, check_num_rank_power_of_2
-<<<<<<< HEAD
-=======
 from horovod.tensorflow.mpi_ops import register_group
->>>>>>> cf8d91d5
 from horovod.tensorflow.util import _executing_eagerly, _make_subgraph, _cache
 from horovod.tensorflow.mpi_ops import join
 from horovod.tensorflow.sync_batch_norm import SyncBatchNormalization
@@ -55,13 +52,9 @@
 
 
 def allreduce(tensor, average=None, device_dense='', device_sparse='',
-<<<<<<< HEAD
               compression=Compression.none, op=None,
               prescale_factor=1.0, postscale_factor=1.0,
-              name=None):
-=======
-              compression=Compression.none, op=None, group_id=-1):
->>>>>>> cf8d91d5
+              name=None, group_id=-1):
     """Perform an allreduce on a tf.Tensor or tf.IndexedSlices.
 
     This function performs a bandwidth-optimal ring allreduce on the input
@@ -86,13 +79,10 @@
                      using compression.
         op: The reduction operation to combine tensors across different ranks.
             Defaults to Average if None is given.
-<<<<<<< HEAD
         prescale_factor: Multiplicative factor to scale tensor before allreduce.
         postscale_factor: Multiplicative factor to scale tensor after allreduce.
         name: A name of the allreduce operation
-=======
         group_id: Optional integer id for explicitly grouping allreduce ops.
->>>>>>> cf8d91d5
 
     Returns:
         A tensor of the same shape and type as `tensor`, summed across all
@@ -128,14 +118,10 @@
             horovod_size = tf.cast(size_op() if int(os.environ.get("HOROVOD_ELASTIC", 0)) else size(),
                                    dtype=tensor.dtype)
             tensor_compressed, ctx = compression.compress(tensor)
-<<<<<<< HEAD
             summed_tensor_compressed = _allreduce(tensor_compressed, op=op,
                                                   prescale_factor=prescale_factor,
                                                   postscale_factor=postscale_factor,
-                                                  name=name)
-=======
-            summed_tensor_compressed = _allreduce(tensor_compressed, op=true_op, group_id=group_id)
->>>>>>> cf8d91d5
+                                                  name=name, group_id=group_id)
             summed_tensor = compression.decompress(summed_tensor_compressed, ctx)
             if op == Adasum:
                 if 'CPU' not in tensor.device and gpu_available('tensorflow'):
@@ -261,8 +247,8 @@
 
 @_cache
 def _make_allreduce_grads_fn(name, device_dense, device_sparse,
-<<<<<<< HEAD
-                             compression, sparse_as_dense, op, gradient_predivide_factor):
+                             compression, sparse_as_dense, op,
+                             gradient_predivide_factor, num_groups=0):
     if op == Average:
         # Split average operation across pre/postscale factors
         # C++ backend will apply additional 1 / size() factor to postscale_factor for op == Average.
@@ -272,9 +258,6 @@
         prescale_factor = 1.0
         postscale_factor = 1.0
 
-=======
-                             compression, sparse_as_dense, op, num_groups=0):
->>>>>>> cf8d91d5
     def allreduce_grads(grads):
         with tf.name_scope(name + "_Allreduce"):
             if sparse_as_dense:
@@ -282,15 +265,6 @@
                          if grad is not None and isinstance(grad, tf.IndexedSlices)
                          else grad for grad in grads]
 
-<<<<<<< HEAD
-            return [_allreduce_cond(grad,
-                                    device_dense=device_dense,
-                                    device_sparse=device_sparse,
-                                    compression=compression,
-                                    op=op,
-                                    prescale_factor=prescale_factor,
-                                    postscale_factor=postscale_factor)
-=======
             # Right now, group ids/sizes are set to split evenly by index. Can explore
             # other schemes if we would like.
             group_ids = None
@@ -309,13 +283,14 @@
                                                     "%s:%s:%d" % (grads[0].name, grads[-1].name,
                                                     len(grads) // num_grads_per_group + 1)))
 
-            return [allreduce(grad,
+            return [_allreduce_cond(grad,
                               device_dense=device_dense,
                               device_sparse=device_sparse,
                               compression=compression,
                               op=op,
+                              prescale_factor=prescale_factor,
+                              postscale_factor=postscale_factor
                               group_id=group_ids[idx // num_grads_per_group] if group_ids else -1)
->>>>>>> cf8d91d5
                     if grad is not None else grad
                     for idx,grad in enumerate(grads)]
 
@@ -343,11 +318,8 @@
 
         def __init__(self, optimizer, name=None, use_locking=False, device_dense='',
                     device_sparse='', compression=Compression.none,
-<<<<<<< HEAD
-                    sparse_as_dense=False, op=Average, gradient_predivide_factor=1.0):
-=======
-                    sparse_as_dense=False, op=Average, num_groups=0):
->>>>>>> cf8d91d5
+                    sparse_as_dense=False, op=Average,
+                    gradient_predivide_factor=1.0, num_groups=0):
             if name is None:
                 name = "Distributed{}".format(type(optimizer).__name__)
             super(_DistributedOptimizer, self).__init__(name=name, use_locking=use_locking)
@@ -355,11 +327,7 @@
             self._optimizer = optimizer
             self._allreduce_grads = _make_allreduce_grads_fn(
                 name, device_dense, device_sparse, compression, sparse_as_dense, op,
-<<<<<<< HEAD
-                gradient_predivide_factor)
-=======
-                num_groups)
->>>>>>> cf8d91d5
+                gradient_predivide_factor, num_groups)
 
         def compute_gradients(self, *args, **kwargs):
             """Compute gradients of all trainable variables.
@@ -490,12 +458,8 @@
 def DistributedOptimizer(optimizer, name=None, use_locking=False, device_dense='',
                          device_sparse='', compression=Compression.none,
                          sparse_as_dense=False, backward_passes_per_step=1,
-<<<<<<< HEAD
                          op=Average, gradient_predivide_factor=1.0,
-                         average_aggregated_gradients=False):
-=======
-                         op=Average, num_groups=0):
->>>>>>> cf8d91d5
+                         average_aggregated_gradients=False, num_groups=0):
     """Construct a new DistributedOptimizer, which uses another optimizer
     under the hood for computing single-process gradient values and
     applying gradient updates after the gradient values have been combined
@@ -532,7 +496,6 @@
       op:
         The reduction operation to use when combining gradients across
         different ranks.
-<<<<<<< HEAD
       gradient_predivide_factor:
         If op == Average, gradient_predivide_factor splits the averaging
         before and after the sum. Gradients are scaled by
@@ -542,11 +505,9 @@
         Whether to average the aggregated gradients that have been accumulated
         over multiple mini-batches. If true divides gradients updates by
         backward_passes_per_step. Only applicable for backward_passes_per_step > 1.
-=======
       num_groups:
         Number of groups to assign gradient allreduce ops to for explicit
         grouping. Defaults to no explicit groups.
->>>>>>> cf8d91d5
     """
     if gradient_predivide_factor != 1.0:
         if rocm_built():
@@ -563,7 +524,6 @@
                                             device_sparse, compression, backward_passes_per_step)
         else:
             if backward_passes_per_step > 1:
-<<<<<<< HEAD
                 raise ValueError('backward_passes_per_step > 1 is not supported yet with '
                                  'op != Adasum for Tensorflow optimizers.')
             return _DistributedOptimizer(
@@ -576,14 +536,8 @@
                 sparse_as_dense=sparse_as_dense,
                 op=op,
                 gradient_predivide_factor=gradient_predivide_factor,
+                num_groups=num_groups
             )
-=======
-                raise ValueError('backward_passes_per_step>1 is not supported yet with '
-                                 'op != Adasum')
-            return _DistributedOptimizer(optimizer, name, use_locking, device_dense,
-                                        device_sparse, compression, sparse_as_dense, op,
-                                        num_groups)
->>>>>>> cf8d91d5
     elif isinstance(optimizer, tf.keras.optimizers.Optimizer):
         if op == Adasum:
             raise ValueError('op == Adasum is not supported yet with Keras')
